use crate::varargs::VarArgs;
/// NOTE: TODO: These syscalls only support wasm_32 for now because they assume offsets are u32
/// Syscall list: https://www.cs.utexas.edu/~bismith/test/syscalls/syscalls32.html
use libc::{
    accept,
    access,
    bind,
    c_char,
    c_int,
    c_void,
    chown,
    // fcntl, setsockopt, getppid
    connect,
    dup,
    dup2,
    fchmod,
    fchown,
    fcntl,
    // ENOTTY,
    fsync,
    getgid,
    getgroups,
    getpeername,
    getrusage,
    getsockname,
    getsockopt,
    gid_t,
    in_addr_t,
    in_port_t,
    ioctl,
    lchown,
    link,
    // iovec,
    listen,
    mkdir,
    mode_t,
    msghdr,
    nice,
    open,
    pid_t,
    pread,
    pwrite,
    // readv,
    recvfrom,
    recvmsg,
    // ENOTTY,
    rusage,
    sa_family_t,
    // writev,
    select,
    sendmsg,
    sendto,
    setpgid,
    setsockopt,
    size_t,
    sockaddr,
    socket,
    socklen_t,
<<<<<<< HEAD
=======
    symlink,
>>>>>>> 0e632cab
    uid_t,
    uname,
    utsname,
    EINVAL,
    // sockaddr_in,
    FIOCLEX,
    FIONBIO,
    F_GETFD,
    F_SETFD,
    SOL_SOCKET,
    SO_REUSEADDR,
    TIOCGWINSZ,
};
use wasmer_runtime_core::vm::Ctx;

use std::mem;

// Linking to functions that are not provided by rust libc
#[cfg(target_os = "macos")]
#[link(name = "c")]
extern "C" {
    pub fn wait4(pid: pid_t, status: *mut c_int, options: c_int, rusage: *mut rusage) -> pid_t;
    pub fn madvise(addr: *mut c_void, len: size_t, advice: c_int) -> c_int;
}

#[cfg(not(target_os = "macos"))]
use libc::{madvise, wait4};

// Another conditional constant for name resolution: Macos et iOS use
// SO_NOSIGPIPE as a setsockopt flag to disable SIGPIPE emission on socket.
// Other platforms do otherwise.
#[cfg(target_os = "darwin")]
use libc::SO_NOSIGPIPE;
#[cfg(not(target_os = "darwin"))]
const SO_NOSIGPIPE: c_int = 0;

/// open
pub fn ___syscall5(ctx: &mut Ctx, _which: c_int, mut varargs: VarArgs) -> c_int {
    debug!("emscripten::___syscall5 (open) {}", _which);
    let pathname: u32 = varargs.get(ctx);
    let flags: i32 = varargs.get(ctx);
    let mode: u32 = varargs.get(ctx);
    let pathname_addr = emscripten_memory_pointer!(ctx.memory(0), pathname) as *const i8;
    let _path_str = unsafe { std::ffi::CStr::from_ptr(pathname_addr).to_str().unwrap() };
    let fd = unsafe { open(pathname_addr, flags, mode) };
    debug!(
        "=> pathname: {}, flags: {}, mode: {} = fd: {}\npath: {}",
        pathname, flags, mode, fd, _path_str
    );
    fd
}

/// link
pub fn ___syscall9(ctx: &mut Ctx, _which: c_int, mut varargs: VarArgs) -> c_int {
    debug!("emscripten::___syscall9 (link) {}", _which);

    let oldname: c_int = varargs.get(ctx);
    let newname: c_int = varargs.get(ctx);
    let oldname_ptr = emscripten_memory_pointer!(ctx.memory(0), oldname) as *const i8;
    let newname_ptr = emscripten_memory_pointer!(ctx.memory(0), newname) as *const i8;
    let result = unsafe { link(oldname_ptr, newname_ptr) };
    debug!(
        "=> oldname: {}, newname: {}, result: {}",
        unsafe { std::ffi::CStr::from_ptr(oldname_ptr).to_str().unwrap() },
        unsafe { std::ffi::CStr::from_ptr(newname_ptr).to_str().unwrap() },
        result,
    );
    result
}

/// getrusage
pub fn ___syscall77(ctx: &mut Ctx, _which: c_int, mut varargs: VarArgs) -> c_int {
    debug!("emscripten::___syscall77 (getrusage) {}", _which);

    let resource: c_int = varargs.get(ctx);
    let rusage_ptr: c_int = varargs.get(ctx);
    #[allow(clippy::cast_ptr_alignment)]
    let rusage = emscripten_memory_pointer!(ctx.memory(0), rusage_ptr) as *mut rusage;
    assert_eq!(8, mem::align_of_val(&rusage));
    unsafe { getrusage(resource, rusage) }
}

/// symlink
pub fn ___syscall83(ctx: &mut Ctx, _which: c_int, mut varargs: VarArgs) -> c_int {
    debug!("emscripten::___syscall83 (symlink) {}", _which);

    let path1_ptr: c_int = varargs.get(ctx);
    let path2_ptr: c_int = varargs.get(ctx);
    let path1 = emscripten_memory_pointer!(ctx.memory(0), path1_ptr) as *mut i8;
    let path2 = emscripten_memory_pointer!(ctx.memory(0), path2_ptr) as *mut i8;
    let result = unsafe { symlink(path1, path2) };
    debug!(
        "=> path1: {}, path2: {}, result: {}",
        unsafe { std::ffi::CStr::from_ptr(path1).to_str().unwrap() },
        unsafe { std::ffi::CStr::from_ptr(path2).to_str().unwrap() },
        result,
    );
    result
}

/// lchown
pub fn ___syscall198(ctx: &mut Ctx, _which: c_int, mut varargs: VarArgs) -> c_int {
    debug!("emscripten::___syscall198 (lchown) {}", _which);
    let path: c_int = varargs.get(ctx);
    let uid: uid_t = varargs.get(ctx);
    let gid: gid_t = varargs.get(ctx);
    let path_ptr = emscripten_memory_pointer!(ctx.memory(0), path) as *const i8;
    let result = unsafe { lchown(path_ptr, uid, gid) };
    debug!(
        "=> path: {}, uid: {}, gid: {}, result: {}",
        unsafe { std::ffi::CStr::from_ptr(path_ptr).to_str().unwrap() },
        uid,
        gid,
        result,
    );
    result
}

/// getgroups
pub fn ___syscall205(ctx: &mut Ctx, _which: c_int, mut varargs: VarArgs) -> c_int {
    debug!("emscripten::___syscall205 (getgroups) {}", _which);
    let ngroups_max: c_int = varargs.get(ctx);
    let groups: c_int = varargs.get(ctx);

    #[allow(clippy::cast_ptr_alignment)]
    let gid_ptr = emscripten_memory_pointer!(ctx.memory(0), groups) as *mut gid_t;
    assert_eq!(4, mem::align_of_val(&gid_ptr));
    let result = unsafe { getgroups(ngroups_max, gid_ptr) };
    debug!(
        "=> ngroups_max: {}, gid_ptr: {:?}, result: {}",
        ngroups_max, gid_ptr, result,
    );
    result
}

// chown
pub fn ___syscall212(ctx: &mut Ctx, _which: c_int, mut varargs: VarArgs) -> c_int {
    debug!("emscripten::___syscall212 (chown) {}", _which);

    let pathname: u32 = varargs.get(ctx);
    let owner: u32 = varargs.get(ctx);
    let group: u32 = varargs.get(ctx);

    let pathname_addr = emscripten_memory_pointer!(ctx.memory(0), pathname) as *const i8;

    unsafe { chown(pathname_addr, owner, group) }
}

/// madvise
pub fn ___syscall219(ctx: &mut Ctx, _which: c_int, mut varargs: VarArgs) -> c_int {
    debug!("emscripten::___syscall212 (chown) {}", _which);

    let addr_ptr: c_int = varargs.get(ctx);
    let len: usize = varargs.get(ctx);
    let advice: c_int = varargs.get(ctx);

    let addr = emscripten_memory_pointer!(ctx.memory(0), addr_ptr) as *mut c_void;

    unsafe { madvise(addr, len, advice) }
}

/// access
pub fn ___syscall33(ctx: &mut Ctx, _which: c_int, mut varargs: VarArgs) -> c_int {
    debug!("emscripten::___syscall33 (access) {}", _which);
    let path_ptr: c_int = varargs.get(ctx);
    let amode: c_int = varargs.get(ctx);
    let path = emscripten_memory_pointer!(ctx.memory(0), path_ptr) as *const i8;
    let result = unsafe { access(path, amode) };
    debug!(
        "=> path: {}, result: {}",
        unsafe { std::ffi::CStr::from_ptr(path).to_str().unwrap() },
        result
    );
    result
}

/// nice
pub fn ___syscall34(ctx: &mut Ctx, _which: c_int, mut varargs: VarArgs) -> c_int {
    debug!("emscripten::___syscall34 (nice) {}", _which);
    let inc_r: c_int = varargs.get(ctx);
    unsafe { nice(inc_r) }
}

// mkdir
pub fn ___syscall39(ctx: &mut Ctx, _which: c_int, mut varargs: VarArgs) -> c_int {
    debug!("emscripten::___syscall39 (mkdir) {}", _which);
    let pathname: u32 = varargs.get(ctx);
    let mode: u32 = varargs.get(ctx);
    let pathname_addr = emscripten_memory_pointer!(ctx.memory(0), pathname) as *const i8;
    unsafe { mkdir(pathname_addr, mode as _) }
}

/// dup
pub fn ___syscall41(ctx: &mut Ctx, _which: c_int, mut varargs: VarArgs) -> c_int {
    debug!("emscripten::___syscall41 (dup) {}", _which);
    let fd: c_int = varargs.get(ctx);
    unsafe { dup(fd) }
}

/// getgid
pub fn ___syscall200(_ctx: &mut Ctx, _one: i32, _two: i32) -> i32 {
    debug!("emscripten::___syscall200 (getgid)");
    unsafe { getgid() as i32 }
}

// getgid
pub fn ___syscall201(_ctx: &mut Ctx, _one: i32, _two: i32) -> i32 {
    debug!("emscripten::___syscall201 (getgid)");
    unsafe {
        // Maybe fix: Emscripten returns 0 always
        getgid() as i32
    }
}

// getgid32
pub fn ___syscall202(_ctx: &mut Ctx, _one: i32, _two: i32) -> i32 {
    // gid_t
    debug!("emscripten::___syscall202 (getgid32)");
    unsafe {
        // Maybe fix: Emscripten returns 0 always
        getgid() as _
    }
}

/// fchown
pub fn ___syscall207(ctx: &mut Ctx, _which: c_int, mut varargs: VarArgs) -> c_int {
    debug!("emscripten::___syscall207 (fchown) {}", _which);
    let fd: c_int = varargs.get(ctx);
    let owner: uid_t = varargs.get(ctx);
    let group: gid_t = varargs.get(ctx);
    unsafe { fchown(fd, owner, group) }
}

/// dup3
pub fn ___syscall330(ctx: &mut Ctx, _which: c_int, mut varargs: VarArgs) -> pid_t {
    // Implementation based on description at https://linux.die.net/man/2/dup3
    debug!("emscripten::___syscall330 (dup3)");
    let oldfd: c_int = varargs.get(ctx);
    let newfd: c_int = varargs.get(ctx);
    let flags: c_int = varargs.get(ctx);

    if oldfd == newfd {
        return EINVAL;
    }

    let res = unsafe { dup2(oldfd, newfd) };

    // Set flags on newfd (https://www.gnu.org/software/libc/manual/html_node/Descriptor-Flags.html)
    let mut old_flags = unsafe { fcntl(newfd, F_GETFD, 0) };

    if old_flags > 0 {
        old_flags |= flags;
    } else if old_flags == 0 {
        old_flags &= !flags;
    }

    unsafe {
        fcntl(newfd, F_SETFD, old_flags);
    }

    debug!(
        "=> oldfd: {}, newfd: {}, flags: {} = pid: {}",
        oldfd, newfd, flags, res
    );
    res
}

/// ioctl
pub fn ___syscall54(ctx: &mut Ctx, _which: c_int, mut varargs: VarArgs) -> c_int {
    debug!("emscripten::___syscall54 (ioctl) {}", _which);
    let fd: i32 = varargs.get(ctx);
    let request: u32 = varargs.get(ctx);
    debug!("fd: {}, op: {}", fd, request);
    // Got the equivalents here: https://code.woboq.org/linux/linux/include/uapi/asm-generic/ioctls.h.html
    match request as _ {
        21537 => {
            // FIONBIO
            let argp: u32 = varargs.get(ctx);
            let argp_ptr = emscripten_memory_pointer!(ctx.memory(0), argp) as *mut c_void;
            let ret = unsafe { ioctl(fd, FIONBIO, argp_ptr) };
            debug!("ret(FIONBIO): {}", ret);
            ret
            // 0
        }
        21523 => {
            // TIOCGWINSZ
            let argp: u32 = varargs.get(ctx);
            let argp_ptr = emscripten_memory_pointer!(ctx.memory(0), argp) as *mut c_void;
            let ret = unsafe { ioctl(fd, TIOCGWINSZ, argp_ptr) };
            debug!("ret(TIOCGWINSZ): {} (harcoded to 0)", ret);
            // ret
            // TODO: We hardcode the value to have emscripten tests pass, as for some reason
            // when the capturer is active, ioctl returns -1 instead of 0
            if ret == -1 {
                0
            } else {
                ret
            }
        }
        _ => {
            debug!(
                "emscripten::___syscall54 -> non implemented case {}",
                request
            );
            0
        }
    }
}

// socketcall
#[allow(clippy::cast_ptr_alignment)]
pub fn ___syscall102(ctx: &mut Ctx, _which: c_int, mut varargs: VarArgs) -> c_int {
    debug!("emscripten::___syscall102 (socketcall) {}", _which);
    let call: u32 = varargs.get(ctx);
    let mut socket_varargs: VarArgs = varargs.get(ctx);

    #[repr(C)]
    pub struct GuestSockaddrIn {
        pub sin_family: sa_family_t, // u16
        pub sin_port: in_port_t,     // u16
        pub sin_addr: GuestInAddr,   // u32
        pub sin_zero: [u8; 8],       // u8 * 8
                                     // 2 + 2 + 4 + 8 = 16
    }

    #[repr(C)]
    pub struct GuestInAddr {
        pub s_addr: in_addr_t, // u32
    }

    // debug!("GuestSockaddrIn = {}", size_of::<GuestSockaddrIn>());

    pub struct LinuxSockAddr {
        pub sa_family: u16,
        pub sa_data: [c_char; 14],
    }

    match call {
        1 => {
            debug!("socket: socket");
            // socket (domain: c_int, ty: c_int, protocol: c_int) -> c_int
            let domain: i32 = socket_varargs.get(ctx);
            let ty: i32 = socket_varargs.get(ctx);
            let protocol: i32 = socket_varargs.get(ctx);
            let fd = unsafe { socket(domain, ty, protocol) };
            // set_cloexec
            unsafe {
                ioctl(fd, FIOCLEX);
            };

            type T = u32;
            let payload = 1 as *const T as _;
            unsafe {
                setsockopt(
                    fd,
                    SOL_SOCKET,
                    SO_NOSIGPIPE,
                    payload,
                    mem::size_of::<T>() as socklen_t,
                );
            };

            debug!(
                "=> domain: {} (AF_INET/2), type: {} (SOCK_STREAM/1), protocol: {} = fd: {}",
                domain, ty, protocol, fd
            );
            fd as _
        }
        2 => {
            debug!("socket: bind");
            // bind (socket: c_int, address: *const sockaddr, address_len: socklen_t) -> c_int
            // TODO: Emscripten has a different signature.
            let socket = socket_varargs.get(ctx);
            let address: u32 = socket_varargs.get(ctx);
            let address_len = socket_varargs.get(ctx);
            let address = emscripten_memory_pointer!(ctx.memory(0), address) as *mut sockaddr;

            // Debug received address
            let _proper_address = address as *const GuestSockaddrIn;
            debug!(
                    "=> address.sin_family: {:?}, address.sin_port: {:?}, address.sin_addr.s_addr: {:?}",
                unsafe { (*_proper_address).sin_family }, unsafe { (*_proper_address).sin_port }, unsafe { (*_proper_address).sin_addr.s_addr }
                );

            let status = unsafe { bind(socket, address, address_len) };
            // debug!("=> status: {}", status);
            debug!(
                "=> socketfd: {}, address: {:?}, address_len: {} = status: {}",
                socket, address, address_len, status
            );
            status
            // -1
        }
        3 => {
            debug!("socket: connect");
            // connect (socket: c_int, address: *const sockaddr, len: socklen_t) -> c_int
            // TODO: Emscripten has a different signature.
            let socket = socket_varargs.get(ctx);
            let address: u32 = socket_varargs.get(ctx);
            let address_len = socket_varargs.get(ctx);
            let address = emscripten_memory_pointer!(ctx.memory(0), address) as *mut sockaddr;
            unsafe { connect(socket, address, address_len) }
        }
        4 => {
            debug!("socket: listen");
            // listen (socket: c_int, backlog: c_int) -> c_int
            let socket = socket_varargs.get(ctx);
            let backlog: i32 = socket_varargs.get(ctx);
            let status = unsafe { listen(socket, backlog) };
            debug!(
                "=> socketfd: {}, backlog: {} = status: {}",
                socket, backlog, status
            );
            status
        }
        5 => {
            debug!("socket: accept");
            // accept (socket: c_int, address: *mut sockaddr, address_len: *mut socklen_t) -> c_int
            let socket = socket_varargs.get(ctx);
            let address_addr: u32 = socket_varargs.get(ctx);
            let address_len: u32 = socket_varargs.get(ctx);
            let address = emscripten_memory_pointer!(ctx.memory(0), address_addr) as *mut sockaddr;

            debug!(
                "=> socket: {}, address: {:?}, address_len: {}",
                socket, address, address_len
            );
            let address_len_addr =
                emscripten_memory_pointer!(ctx.memory(0), address_len) as *mut socklen_t;
            // let mut address_len_addr: socklen_t = 0;

            let fd = unsafe { accept(socket, address, address_len_addr) };

            unsafe {
                let address_linux =
                    emscripten_memory_pointer!(ctx.memory(0), address_addr) as *mut LinuxSockAddr;
                (*address_linux).sa_family = (*address).sa_family as u16;
                (*address_linux).sa_data = (*address).sa_data;
            };

            // set_cloexec
            unsafe {
                ioctl(fd, FIOCLEX);
            };

            debug!("fd: {}", fd);

            fd as _
        }
        6 => {
            debug!("socket: getsockname");
            // getsockname (socket: c_int, address: *mut sockaddr, address_len: *mut socklen_t) -> c_int
            let socket = socket_varargs.get(ctx);
            let address: u32 = socket_varargs.get(ctx);
            let address_len: u32 = socket_varargs.get(ctx);
            let address = emscripten_memory_pointer!(ctx.memory(0), address) as *mut sockaddr;
            let address_len_addr =
                emscripten_memory_pointer!(ctx.memory(0), address_len) as *mut socklen_t;
            unsafe { getsockname(socket, address, address_len_addr) }
        }
        7 => {
            debug!("socket: getpeername");
            // getpeername (socket: c_int, address: *mut sockaddr, address_len: *mut socklen_t) -> c_int
            let socket = socket_varargs.get(ctx);
            let address: u32 = socket_varargs.get(ctx);
            let address_len: u32 = socket_varargs.get(ctx);
            let address = emscripten_memory_pointer!(ctx.memory(0), address) as *mut sockaddr;
            let address_len_addr =
                emscripten_memory_pointer!(ctx.memory(0), address_len) as *mut socklen_t;
            unsafe { getpeername(socket, address, address_len_addr) }
        }
        11 => {
            debug!("socket: sendto");
            // sendto (socket: c_int, buf: *const c_void, len: size_t, flags: c_int, addr: *const sockaddr, addrlen: socklen_t) -> ssize_t
            let socket = socket_varargs.get(ctx);
            let buf: u32 = socket_varargs.get(ctx);
            let flags = socket_varargs.get(ctx);
            let len: i32 = socket_varargs.get(ctx);
            let address: u32 = socket_varargs.get(ctx);
            let address_len = socket_varargs.get(ctx);
            let buf_addr = emscripten_memory_pointer!(ctx.memory(0), buf) as _;
            let address = emscripten_memory_pointer!(ctx.memory(0), address) as *mut sockaddr;
            unsafe { sendto(socket, buf_addr, flags, len, address, address_len) as i32 }
        }
        12 => {
            debug!("socket: recvfrom");
            // recvfrom (socket: c_int, buf: *const c_void, len: size_t, flags: c_int, addr: *const sockaddr, addrlen: socklen_t) -> ssize_t
            let socket = socket_varargs.get(ctx);
            let buf: u32 = socket_varargs.get(ctx);
            let flags = socket_varargs.get(ctx);
            let len: i32 = socket_varargs.get(ctx);
            let address: u32 = socket_varargs.get(ctx);
            let address_len: u32 = socket_varargs.get(ctx);
            let buf_addr = emscripten_memory_pointer!(ctx.memory(0), buf) as _;
            let address = emscripten_memory_pointer!(ctx.memory(0), address) as *mut sockaddr;
            let address_len_addr =
                emscripten_memory_pointer!(ctx.memory(0), address_len) as *mut socklen_t;
            unsafe { recvfrom(socket, buf_addr, flags, len, address, address_len_addr) as i32 }
        }
        14 => {
            debug!("socket: setsockopt");
            // NOTE: Emscripten seems to be passing the wrong values to this syscall
            //      level: Em passes 1 as SOL_SOCKET; SOL_SOCKET is 0xffff in BSD
            //      name: Em passes SO_ACCEPTCONN, but Nginx complains about REUSEADDR
            //      https://github.com/openbsd/src/blob/master/sys/sys/socket.h#L156
            // setsockopt (socket: c_int, level: c_int, name: c_int, value: *const c_void, option_len: socklen_t) -> c_int

            let socket = socket_varargs.get(ctx);
            // SOL_SOCKET = 0xffff (BSD, Linux)
            let level: i32 = SOL_SOCKET;
            let _: u32 = socket_varargs.get(ctx);
            // SO_REUSEADDR = 0x4 (BSD, Linux)
            let name: i32 = SO_REUSEADDR;
            let _: u32 = socket_varargs.get(ctx);
            let value: u32 = socket_varargs.get(ctx);
            let option_len = socket_varargs.get(ctx);
            let value_addr = emscripten_memory_pointer!(ctx.memory(0), value) as _; // Endian problem
            let ret = unsafe { setsockopt(socket, level, name, value_addr, option_len) };

            debug!("=> socketfd: {}, level: {} (SOL_SOCKET/0xffff), name: {} (SO_REUSEADDR/4), value_addr: {:?}, option_len: {} = status: {}", socket, level, name, value_addr, option_len, ret);
            ret
        }
        15 => {
            debug!("socket: getsockopt");
            // getsockopt (sockfd: c_int, level: c_int, optname: c_int, optval: *mut c_void, optlen: *mut socklen_t) -> c_int
            let socket = socket_varargs.get(ctx);
            let level: i32 = socket_varargs.get(ctx);
            let name: i32 = socket_varargs.get(ctx);
            let value: u32 = socket_varargs.get(ctx);
            let option_len: u32 = socket_varargs.get(ctx);
            let value_addr = emscripten_memory_pointer!(ctx.memory(0), value) as _;
            let option_len_addr =
                emscripten_memory_pointer!(ctx.memory(0), option_len) as *mut socklen_t;
            unsafe { getsockopt(socket, level, name, value_addr, option_len_addr) }
        }
        16 => {
            debug!("socket: sendmsg");
            // sendmsg (fd: c_int, msg: *const msghdr, flags: c_int) -> ssize_t
            let socket: i32 = socket_varargs.get(ctx);
            let msg: u32 = socket_varargs.get(ctx);
            let flags: i32 = socket_varargs.get(ctx);
            let msg_addr = emscripten_memory_pointer!(ctx.memory(0), msg) as *const msghdr;
            unsafe { sendmsg(socket, msg_addr, flags) as i32 }
        }
        17 => {
            debug!("socket: recvmsg");
            // recvmsg (fd: c_int, msg: *mut msghdr, flags: c_int) -> ssize_t
            let socket: i32 = socket_varargs.get(ctx);
            let msg: u32 = socket_varargs.get(ctx);
            let flags: i32 = socket_varargs.get(ctx);
            let msg_addr = emscripten_memory_pointer!(ctx.memory(0), msg) as *mut msghdr;
            unsafe { recvmsg(socket, msg_addr, flags) as i32 }
        }
        _ => {
            // others
            -1
        }
    }
}

// pread
pub fn ___syscall180(ctx: &mut Ctx, _which: c_int, mut varargs: VarArgs) -> c_int {
    debug!("emscripten::___syscall180 (pread) {}", _which);
    let fd: i32 = varargs.get(ctx);
    let buf: u32 = varargs.get(ctx);
    let count: u32 = varargs.get(ctx);
    {
        let zero: u32 = varargs.get(ctx);
        assert_eq!(zero, 0);
    }
    let offset: i64 = varargs.get(ctx);

    let buf_ptr = emscripten_memory_pointer!(ctx.memory(0), buf) as _;

    unsafe { pread(fd, buf_ptr, count as _, offset) as _ }
}

// pwrite
pub fn ___syscall181(ctx: &mut Ctx, _which: c_int, mut varargs: VarArgs) -> c_int {
    debug!("emscripten::___syscall181 (pwrite) {}", _which);
    let fd: i32 = varargs.get(ctx);
    let buf: u32 = varargs.get(ctx);
    let count: u32 = varargs.get(ctx);
    {
        let zero: u32 = varargs.get(ctx);
        assert_eq!(zero, 0);
    }
    let offset: i64 = varargs.get(ctx);

    let buf_ptr = emscripten_memory_pointer!(ctx.memory(0), buf) as _;
    let status = unsafe { pwrite(fd, buf_ptr, count as _, offset) as _ };
    debug!(
        "=> fd: {}, buf: {}, count: {}, offset: {} = status:{}",
        fd, buf, count, offset, status
    );
    status
}

/// fchmod
pub fn ___syscall94(ctx: &mut Ctx, _which: c_int, mut varargs: VarArgs) -> c_int {
    debug!("emscripten::___syscall118 (fchmod) {}", _which);
    let fd: c_int = varargs.get(ctx);
    let mode: mode_t = varargs.get(ctx);
    unsafe { fchmod(fd, mode) }
}

/// wait4
#[allow(clippy::cast_ptr_alignment)]
pub fn ___syscall114(ctx: &mut Ctx, _which: c_int, mut varargs: VarArgs) -> pid_t {
    debug!("emscripten::___syscall114 (wait4)");
    let pid: pid_t = varargs.get(ctx);
    let status: u32 = varargs.get(ctx);
    let options: c_int = varargs.get(ctx);
    let rusage: u32 = varargs.get(ctx);
    let status_addr = emscripten_memory_pointer!(ctx.memory(0), status) as *mut c_int;

    let rusage_addr = emscripten_memory_pointer!(ctx.memory(0), rusage) as *mut rusage;
    let res = unsafe { wait4(pid, status_addr, options, rusage_addr) };
    debug!(
        "=> pid: {}, status: {:?}, options: {}, rusage: {:?} = pid: {}",
        pid, status_addr, options, rusage_addr, res
    );
    res
}

/// fsync
pub fn ___syscall118(ctx: &mut Ctx, _which: c_int, mut varargs: VarArgs) -> c_int {
    debug!("emscripten::___syscall118 (fsync) {}", _which);
    let fd: c_int = varargs.get(ctx);
    unsafe { fsync(fd) }
}

// select
#[allow(clippy::cast_ptr_alignment)]
pub fn ___syscall142(ctx: &mut Ctx, _which: c_int, mut varargs: VarArgs) -> c_int {
    debug!("emscripten::___syscall142 (newselect) {}", _which);

    let nfds: i32 = varargs.get(ctx);
    let readfds: u32 = varargs.get(ctx);
    let writefds: u32 = varargs.get(ctx);
    let exceptfds: u32 = varargs.get(ctx);
    let _timeout: i32 = varargs.get(ctx);

    assert!(nfds <= 64, "`nfds` must be less than or equal to 64");
    assert!(exceptfds == 0, "`exceptfds` is not supporrted");

    let readfds_ptr = emscripten_memory_pointer!(ctx.memory(0), readfds) as _;
    let writefds_ptr = emscripten_memory_pointer!(ctx.memory(0), writefds) as _;

    unsafe { select(nfds, readfds_ptr, writefds_ptr, 0 as _, 0 as _) }
}

// setpgid
pub fn ___syscall57(ctx: &mut Ctx, _which: c_int, mut varargs: VarArgs) -> c_int {
    debug!("emscripten::___syscall57 (setpgid) {}", _which);
    let pid: i32 = varargs.get(ctx);
    let pgid: i32 = varargs.get(ctx);
    unsafe { setpgid(pid, pgid) }
}

/// uname
// NOTE: Wondering if we should return custom utsname, like Emscripten.
pub fn ___syscall122(ctx: &mut Ctx, _which: c_int, mut varargs: VarArgs) -> c_int {
    debug!("emscripten::___syscall122 (uname) {}", _which);
    let buf: u32 = varargs.get(ctx);
    debug!("=> buf: {}", buf);
    let buf_addr = emscripten_memory_pointer!(ctx.memory(0), buf) as *mut utsname;
    unsafe { uname(buf_addr) }
}<|MERGE_RESOLUTION|>--- conflicted
+++ resolved
@@ -56,10 +56,7 @@
     sockaddr,
     socket,
     socklen_t,
-<<<<<<< HEAD
-=======
     symlink,
->>>>>>> 0e632cab
     uid_t,
     uname,
     utsname,
