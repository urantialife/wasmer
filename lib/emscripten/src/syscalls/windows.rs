use crate::utils::{copy_cstr_into_wasm, get_cstr_path};
use crate::varargs::VarArgs;
use libc::mkdir;
use libc::open;
use rand::Rng;
use std::env;
use std::ffi::CString;
use std::fs::File;
use std::io::Write;
use std::os::raw::c_int;
use wasmer_runtime_core::vm::Ctx;

#[allow(non_camel_case_types)]
type pid_t = c_int;

/// open
pub fn ___syscall5(ctx: &mut Ctx, which: c_int, mut varargs: VarArgs) -> c_int {
    debug!("emscripten::___syscall5 (open) {}", which);
    #[cfg(not(feature = "debug"))]
    let _ = which;
    let pathname_addr = varargs.get_str(ctx);
    let real_path_owned = get_cstr_path(ctx, pathname_addr);
    let real_path = if let Some(ref rp) = real_path_owned {
        rp.as_c_str().as_ptr()
    } else {
        pathname_addr
    };
    let flags: i32 = varargs.get(ctx);
    let mode: u32 = varargs.get(ctx);
    let path_str = unsafe { std::ffi::CStr::from_ptr(real_path).to_str().unwrap() };
    match path_str {
        "/dev/urandom" => {
            // create a fake urandom file for windows, super hacky
            // put it in the temp directory so we can just forget about it
            let mut tmp_dir = env::temp_dir();
            tmp_dir.push("urandom");
            let tmp_dir_str = tmp_dir.to_str().unwrap();
            let tmp_dir_c_str = CString::new(tmp_dir_str).unwrap();
            let ptr = tmp_dir_c_str.as_ptr() as *const i8;
            let mut urandom_file = File::create(tmp_dir).unwrap();
            // create some random bytes and put them into the file
            let random_bytes = rand::thread_rng().gen::<[u8; 32]>();
            let _ = urandom_file.write_all(&random_bytes).unwrap();
            // put the file path string into wasm memory
            let urandom_file_offset = unsafe { copy_cstr_into_wasm(ctx, ptr) };
            let raw_pointer_to_urandom_file =
                emscripten_memory_pointer!(ctx.memory(0), urandom_file_offset) as *const i8;
            let fd = unsafe { open(raw_pointer_to_urandom_file, flags, mode) };
            debug!(
                "=> pathname: {}, flags: {}, mode: {} = fd: {}",
                path_str, flags, mode, fd
            );
            fd
        }
        _ => {
            let fd = unsafe { open(real_path, flags, mode) };
            debug!(
                "=> pathname: {}, flags: {}, mode: {} = fd: {}\npath: {}",
                path_str, flags, mode, fd, path_str
            );
            fd
        }
    }
}

/// link
pub fn ___syscall9(_ctx: &mut Ctx, _which: c_int, mut _varargs: VarArgs) -> c_int {
    debug!("emscripten::___syscall9 (link) {}", _which);
    unimplemented!()
}

/// ftruncate64
pub fn ___syscall194(_ctx: &mut Ctx, _one: i32, _two: i32) -> i32 {
    debug!("emscripten::___syscall194 - stub");
    unimplemented!()
}

// chown
pub fn ___syscall212(_ctx: &mut Ctx, which: c_int, mut _varargs: VarArgs) -> c_int {
    debug!("emscripten::___syscall212 (chown) {}", which);
    #[cfg(not(feature = "debug"))]
    let _ = which;
    -1
}

/// access
pub fn ___syscall33(_ctx: &mut Ctx, _which: c_int, mut _varargs: VarArgs) -> c_int {
    debug!("emscripten::___syscall33 (access) {}", _which);
    unimplemented!()
}

/// nice
pub fn ___syscall34(_ctx: &mut Ctx, _which: c_int, mut _varargs: VarArgs) -> c_int {
    debug!("emscripten::___syscall34 (nice) {}", _which);
    unimplemented!()
}

// mkdir
pub fn ___syscall39(ctx: &mut Ctx, which: c_int, mut varargs: VarArgs) -> c_int {
    debug!("emscripten::___syscall39 (mkdir) {}", which);
    #[cfg(not(feature = "debug"))]
    let _ = which;
    let pathname_addr = varargs.get_str(ctx);
    let real_path_owned = get_cstr_path(ctx, pathname_addr);
    let real_path = if let Some(ref rp) = real_path_owned {
        rp.as_c_str().as_ptr()
    } else {
        pathname_addr
    };
    unsafe { mkdir(real_path) }
}

/// dup
pub fn ___syscall41(_ctx: &mut Ctx, _which: c_int, _varargs: VarArgs) -> c_int {
    debug!("emscripten::___syscall41 (dup) {}", _which);
    unimplemented!()
}

/// getrusage
pub fn ___syscall77(_ctx: &mut Ctx, _which: c_int, _varargs: VarArgs) -> c_int {
    debug!("emscripten::___syscall77 (getrusage) {}", _which);
    unimplemented!()
}

/// symlink
pub fn ___syscall83(_ctx: &mut Ctx, _which: c_int, _varargs: VarArgs) -> c_int {
    debug!("emscripten::___syscall83 (symlink) {}", _which);
    unimplemented!()
}

/// readlink
pub fn ___syscall85(_ctx: &mut Ctx, _which: c_int, _varargs: VarArgs) -> c_int {
    debug!("emscripten::___syscall85 (readlink) {}", _which);
    -1
}

/// getpgid
pub fn ___syscall132(_ctx: &mut Ctx, _which: c_int, mut _varargs: VarArgs) -> c_int {
    debug!("emscripten::___syscall132 (getpgid)");
    -1
}

/// lchown
pub fn ___syscall198(_ctx: &mut Ctx, _which: c_int, _varargs: VarArgs) -> c_int {
    debug!("emscripten::___syscall198 (lchown) {}", _which);
    unimplemented!()
}

/// getgid32
pub fn ___syscall200(_ctx: &mut Ctx, _one: i32, _two: i32) -> i32 {
    debug!("emscripten::___syscall200 (getgid32)");
<<<<<<< HEAD

    getgid()
=======
    unimplemented!();
>>>>>>> c8a15ede
}

// geteuid32
pub fn ___syscall201(_ctx: &mut Ctx, _one: i32, _two: i32) -> i32 {
    debug!("emscripten::___syscall201 (geteuid32)");
<<<<<<< HEAD

    geteuid()
=======
    unimplemented!();
>>>>>>> c8a15ede
}

// getegid32
pub fn ___syscall202(_ctx: &mut Ctx, _one: i32, _two: i32) -> i32 {
    // gid_t
    debug!("emscripten::___syscall202 (getegid32)");
<<<<<<< HEAD

    getegid()
=======
    unimplemented!();
>>>>>>> c8a15ede
}

/// getgroups
pub fn ___syscall205(_ctx: &mut Ctx, _which: c_int, _varargs: VarArgs) -> c_int {
    debug!("emscripten::___syscall205 (getgroups) {}", _which);
    unimplemented!()
}

/// madvise
pub fn ___syscall219(_ctx: &mut Ctx, _which: c_int, _varargs: VarArgs) -> c_int {
    debug!("emscripten::___syscall212 (chown) {}", _which);
    unimplemented!()
}

/// dup3
pub fn ___syscall330(_ctx: &mut Ctx, _which: c_int, mut _varargs: VarArgs) -> pid_t {
    debug!("emscripten::___syscall330 (dup3)");
    -1
}

/// ioctl
pub fn ___syscall54(_ctx: &mut Ctx, which: c_int, mut _varargs: VarArgs) -> c_int {
    debug!("emscripten::___syscall54 (ioctl) {}", which);
    #[cfg(not(feature = "debug"))]
    let _ = which;
    -1
}

/// fchmod
pub fn ___syscall94(_ctx: &mut Ctx, _which: c_int, _varargs: VarArgs) -> c_int {
    debug!("emscripten::___syscall118 (fchmod) {}", _which);
    unimplemented!()
}

// socketcall
#[allow(clippy::cast_ptr_alignment)]
pub fn ___syscall102(_ctx: &mut Ctx, which: c_int, mut _varargs: VarArgs) -> c_int {
    debug!("emscripten::___syscall102 (socketcall) {}", which);
    #[cfg(not(feature = "debug"))]
    let _ = which;
    -1
}

/// fsync
pub fn ___syscall118(_ctx: &mut Ctx, _which: c_int, _varargs: VarArgs) -> c_int {
    debug!("emscripten::___syscall118 (fsync) {}", _which);
    unimplemented!()
}

// pread
pub fn ___syscall180(_ctx: &mut Ctx, which: c_int, mut _varargs: VarArgs) -> c_int {
    debug!("emscripten::___syscall180 (pread) {}", which);
    #[cfg(not(feature = "debug"))]
    let _ = which;
    -1
}

// pwrite
pub fn ___syscall181(_ctx: &mut Ctx, which: c_int, mut _varargs: VarArgs) -> c_int {
    debug!("emscripten::___syscall181 (pwrite) {}", which);
    #[cfg(not(feature = "debug"))]
    let _ = which;
    -1
}

/// wait4
#[allow(clippy::cast_ptr_alignment)]
pub fn ___syscall114(_ctx: &mut Ctx, _which: c_int, mut _varargs: VarArgs) -> pid_t {
    debug!("emscripten::___syscall114 (wait4)");
    -1
}

// select
#[allow(clippy::cast_ptr_alignment)]
pub fn ___syscall142(_ctx: &mut Ctx, which: c_int, mut _varargs: VarArgs) -> c_int {
    debug!("emscripten::___syscall142 (newselect) {}", which);
    #[cfg(not(feature = "debug"))]
    let _ = which;
    -1
}

/// fdatasync
pub fn ___syscall148(_ctx: &mut Ctx, _which: c_int, _varargs: VarArgs) -> c_int {
    debug!("emscripten::___syscall148 (fdatasync) {}", _which);
    unimplemented!();
}

// setpgid
pub fn ___syscall57(_ctx: &mut Ctx, which: c_int, mut _varargs: VarArgs) -> c_int {
    debug!("emscripten::___syscall57 (setpgid) {}", which);
    #[cfg(not(feature = "debug"))]
    let _ = which;
    -1
}

/// uname
// NOTE: Wondering if we should return custom utsname, like Emscripten.
pub fn ___syscall122(_ctx: &mut Ctx, which: c_int, mut _varargs: VarArgs) -> c_int {
    debug!("emscripten::___syscall122 (uname) {}", which);
    #[cfg(not(feature = "debug"))]
    let _ = which;
    -1
}

/// poll
pub fn ___syscall168(_ctx: &mut Ctx, _which: i32, _varargs: VarArgs) -> i32 {
    debug!("emscripten::___syscall168(poll) - stub");
    -1
}

/// lstat64
pub fn ___syscall196(_ctx: &mut Ctx, _one: i32, _two: i32) -> i32 {
    debug!("emscripten::___syscall196 (lstat64) - stub");
    -1
}

// getuid
pub fn ___syscall199(_ctx: &mut Ctx, _one: i32, _two: i32) -> i32 {
    debug!("emscripten::___syscall199 (getuid)");
    -1
}

// getdents
pub fn ___syscall220(_ctx: &mut Ctx, _one: i32, _two: i32) -> i32 {
    debug!("emscripten::___syscall220");
    -1
}

// fcntl64
pub fn ___syscall221(_ctx: &mut Ctx, _which: c_int, mut _varargs: VarArgs) -> c_int {
    debug!("emscripten::___syscall221 (fcntl64) {}", _which);
    -1
}

/// fchown
pub fn ___syscall207(_ctx: &mut Ctx, _which: c_int, _varargs: VarArgs) -> c_int {
    debug!("emscripten::___syscall207 (fchown) {}", _which);
    unimplemented!()
}

/// fallocate
pub fn ___syscall324(_ctx: &mut Ctx, _which: c_int, _varargs: VarArgs) -> c_int {
    debug!("emscripten::___syscall324 (fallocate) {}", _which);
    unimplemented!()
}<|MERGE_RESOLUTION|>--- conflicted
+++ resolved
@@ -149,35 +149,23 @@
 /// getgid32
 pub fn ___syscall200(_ctx: &mut Ctx, _one: i32, _two: i32) -> i32 {
     debug!("emscripten::___syscall200 (getgid32)");
-<<<<<<< HEAD
 
     getgid()
-=======
-    unimplemented!();
->>>>>>> c8a15ede
 }
 
 // geteuid32
 pub fn ___syscall201(_ctx: &mut Ctx, _one: i32, _two: i32) -> i32 {
     debug!("emscripten::___syscall201 (geteuid32)");
-<<<<<<< HEAD
 
     geteuid()
-=======
-    unimplemented!();
->>>>>>> c8a15ede
 }
 
 // getegid32
 pub fn ___syscall202(_ctx: &mut Ctx, _one: i32, _two: i32) -> i32 {
     // gid_t
     debug!("emscripten::___syscall202 (getegid32)");
-<<<<<<< HEAD
 
     getegid()
-=======
-    unimplemented!();
->>>>>>> c8a15ede
 }
 
 /// getgroups
